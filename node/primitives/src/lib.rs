// Copyright 2017-2020 Parity Technologies (UK) Ltd.
// This file is part of Polkadot.

// Polkadot is free software: you can redistribute it and/or modify
// it under the terms of the GNU General Public License as published by
// the Free Software Foundation, either version 3 of the License, or
// (at your option) any later version.

// Polkadot is distributed in the hope that it will be useful,
// but WITHOUT ANY WARRANTY; without even the implied warranty of
// MERCHANTABILITY or FITNESS FOR A PARTICULAR PURPOSE.  See the
// GNU General Public License for more details.

// You should have received a copy of the GNU General Public License
// along with Polkadot.  If not, see <http://www.gnu.org/licenses/>.

//! Primitive types used on the node-side.
//!
//! Unlike the `polkadot-primitives` crate, these primitives are only used on the node-side,
//! not shared between the node and the runtime. This crate builds on top of the primitives defined
//! there.

#![deny(missing_docs)]

use std::pin::Pin;

use serde::{Serialize, Deserialize};
use futures::Future;
use parity_scale_codec::{Decode, Encode};

pub use sp_core::traits::SpawnNamed;
pub use sp_consensus_babe::{
	Epoch as BabeEpoch, BabeEpochConfiguration, AllowedSlots as BabeAllowedSlots,
};

use polkadot_primitives::v1::{CandidateCommitments, CandidateHash, CollatorPair, CommittedCandidateReceipt, CompactStatement, EncodeAs, Hash, HeadData, Id as ParaId, OutboundHrmpMessage, PersistedValidationData, Signed, UpwardMessage, ValidationCode, BlakeTwo256, HashT, ValidatorIndex};
pub use polkadot_parachain::primitives::BlockData;


pub mod approval;

/// A statement, where the candidate receipt is included in the `Seconded` variant.
///
/// This is the committed candidate receipt instead of the bare candidate receipt. As such,
/// it gives access to the commitments to validators who have not executed the candidate. This
/// is necessary to allow a block-producing validator to include candidates from outside of the para
/// it is assigned to.
#[derive(Clone, PartialEq, Eq, Encode, Decode)]
pub enum Statement {
	/// A statement that a validator seconds a candidate.
	#[codec(index = 1)]
	Seconded(CommittedCandidateReceipt),
	/// A statement that a validator has deemed a candidate valid.
	#[codec(index = 2)]
	Valid(CandidateHash),
}

impl std::fmt::Debug for Statement {
	fn fmt(&self, f: &mut std::fmt::Formatter<'_>) -> std::fmt::Result {
		match self {
			Statement::Seconded(seconded) => write!(f, "Seconded: {:?}", seconded.descriptor),
			Statement::Valid(hash) => write!(f, "Valid: {:?}", hash),
		}
	}
}

impl Statement {
	/// Get the candidate hash referenced by this statement.
	///
	/// If this is a `Statement::Seconded`, this does hash the candidate receipt, which may be expensive
	/// for large candidates.
	pub fn candidate_hash(&self) -> CandidateHash {
		match *self {
			Statement::Valid(ref h) => *h,
			Statement::Seconded(ref c) => c.hash(),
		}
	}

	/// Transform this statement into its compact version, which references only the hash
	/// of the candidate.
	pub fn to_compact(&self) -> CompactStatement {
		match *self {
			Statement::Seconded(ref c) => CompactStatement::Seconded(c.hash()),
			Statement::Valid(hash) => CompactStatement::Valid(hash),
		}
	}
}

impl From<&'_ Statement> for CompactStatement {
	fn from(stmt: &Statement) -> Self {
		stmt.to_compact()
	}
}

impl EncodeAs<CompactStatement> for Statement {
	fn encode_as(&self) -> Vec<u8> {
		self.to_compact().encode()
	}
}

/// A statement, the corresponding signature, and the index of the sender.
///
/// Signing context and validator set should be apparent from context.
///
/// This statement is "full" in the sense that the `Seconded` variant includes the candidate receipt.
/// Only the compact `SignedStatement` is suitable for submission to the chain.
pub type SignedFullStatement = Signed<Statement, CompactStatement>;

/// Candidate invalidity details
#[derive(Debug)]
pub enum InvalidCandidate {
	/// Failed to execute.`validate_block`. This includes function panicking.
	ExecutionError(String),
	/// Validation outputs check doesn't pass.
	InvalidOutputs,
	/// Execution timeout.
	Timeout,
	/// Validation input is over the limit.
	ParamsTooLarge(u64),
	/// Code size is over the limit.
	CodeTooLarge(u64),
	/// Validation function returned invalid data.
	BadReturn,
	/// Invalid relay chain parent.
	BadParent,
	/// POV hash does not match.
	PoVHashMismatch,
	/// Bad collator signature.
	BadSignature,
	/// Para head hash does not match.
	ParaHeadHashMismatch,
	/// Validation code hash does not match.
	CodeHashMismatch,
}

/// Result of the validation of the candidate.
#[derive(Debug)]
pub enum ValidationResult {
	/// Candidate is valid. The validation process yields these outputs and the persisted validation
	/// data used to form inputs.
	Valid(CandidateCommitments, PersistedValidationData),
	/// Candidate is invalid.
	Invalid(InvalidCandidate),
}

/// Maximum PoV size we support right now.
pub const MAX_POV_SIZE: u32 = 50 * 1024 * 1024;

/// Very conservative (compression ratio of 1).
///
/// Experiments showed that we have a typical compression ratio of 3.4.
/// https://github.com/ordian/bench-compression-algorithms/
///
/// So this could be reduced if deemed necessary.
pub const MAX_COMPRESSED_POV_SIZE: u32 = MAX_POV_SIZE;

/// A Proof-of-Validity
#[derive(PartialEq, Eq, Clone, Encode, Decode, Debug)]
pub struct PoV {
	/// The block witness data.
	pub block_data: BlockData,
}

impl PoV {
	/// Get the blake2-256 hash of the PoV.
	pub fn hash(&self) -> Hash {
		BlakeTwo256::hash_of(self)
	}
}

/// SCALE and Zstd encoded [`PoV`].
#[derive(Clone, Encode, Decode, PartialEq, Eq)]
pub struct CompressedPoV(Vec<u8>);

#[derive(Debug, Clone, Copy, PartialEq, Eq, thiserror::Error)]
#[allow(missing_docs)]
pub enum CompressedPoVError {
	#[error("Failed to compress a PoV")]
	Compress,
	#[error("Failed to decompress a PoV")]
	Decompress,
	#[error("Failed to decode the uncompressed PoV")]
	Decode,
	#[error("Architecture is not supported")]
	NotSupported,
}

impl CompressedPoV {
	/// Compress the given [`PoV`] and returns a [`CompressedPoV`].
	#[cfg(not(target_os = "unknown"))]
	pub fn compress(pov: &PoV) -> Result<Self, CompressedPoVError> {
		zstd::encode_all(pov.encode().as_slice(), 3).map_err(|_| CompressedPoVError::Compress).map(Self)
	}

	/// Compress the given [`PoV`] and returns a [`CompressedPoV`].
	#[cfg(target_os = "unknown")]
	pub fn compress(_: &PoV) -> Result<Self, CompressedPoVError> {
		Err(CompressedPoVError::NotSupported)
	}

	/// Decompress `self` and returns the [`PoV`] on success.
	#[cfg(not(target_os = "unknown"))]
	pub fn decompress(&self) -> Result<PoV, CompressedPoVError> {
		use std::io::Read;

<<<<<<< HEAD
		struct InputDecoder<'a, T: std::io::BufRead>(&'a mut zstd::Decoder<T>, usize);
		impl<'a, T: std::io::BufRead> parity_scale_codec::Input for InputDecoder<'a, T> {
=======
		struct InputDecoder<'a, 'b: 'a, T: std::io::BufRead>(&'a mut zstd::Decoder<'b, T>, usize);
		impl<'a, 'b, T: std::io::BufRead> parity_scale_codec::Input for InputDecoder<'a, 'b, T> {
>>>>>>> 18e3d35d
			fn read(&mut self, into: &mut [u8]) -> Result<(), parity_scale_codec::Error> {
				self.1 = self.1.saturating_add(into.len());
				if self.1 > MAX_POV_SIZE as usize {
					return Err("pov block too big".into())
				}
				self.0.read_exact(into).map_err(Into::into)
			}
			fn remaining_len(&mut self) -> Result<Option<usize>, parity_scale_codec::Error> {
				Ok(None)
			}
		}

		let mut decoder = zstd::Decoder::new(self.0.as_slice()).map_err(|_| CompressedPoVError::Decompress)?;
		PoV::decode(&mut InputDecoder(&mut decoder, 0)).map_err(|_| CompressedPoVError::Decode)
	}

	/// Decompress `self` and returns the [`PoV`] on success.
	#[cfg(target_os = "unknown")]
	pub fn decompress(&self) -> Result<PoV, CompressedPoVError> {
		Err(CompressedPoVError::NotSupported)
	}

	/// Get compressed data size.
	pub fn len(&self) -> usize {
		self.0.len()
	}
}

impl std::fmt::Debug for CompressedPoV {
	fn fmt(&self, f: &mut std::fmt::Formatter<'_>) -> std::fmt::Result {
		write!(f, "CompressedPoV({} bytes)", self.0.len())
	}
}

/// The output of a collator.
///
/// This differs from `CandidateCommitments` in two ways:
///
/// - does not contain the erasure root; that's computed at the Polkadot level, not at Cumulus
/// - contains a proof of validity.
#[derive(Clone, Encode, Decode)]
pub struct Collation<BlockNumber = polkadot_primitives::v1::BlockNumber> {
	/// Messages destined to be interpreted by the Relay chain itself.
	pub upward_messages: Vec<UpwardMessage>,
	/// The horizontal messages sent by the parachain.
	pub horizontal_messages: Vec<OutboundHrmpMessage<ParaId>>,
	/// New validation code.
	pub new_validation_code: Option<ValidationCode>,
	/// The head-data produced as a result of execution.
	pub head_data: HeadData,
	/// Proof to verify the state transition of the parachain.
	pub proof_of_validity: PoV,
	/// The number of messages processed from the DMQ.
	pub processed_downward_messages: u32,
	/// The mark which specifies the block number up to which all inbound HRMP messages are processed.
	pub hrmp_watermark: BlockNumber,
}

/// Result of the [`CollatorFn`] invocation.
pub struct CollationResult {
	/// The collation that was build.
	pub collation: Collation,
	/// An optional result sender that should be informed about a successfully seconded collation.
	///
	/// There is no guarantee that this sender is informed ever about any result, it is completly okay to just drop it.
	/// However, if it is called, it should be called with the signed statement of a parachain validator seconding the
	/// collation.
	pub result_sender: Option<futures::channel::oneshot::Sender<SignedFullStatement>>,
}

impl CollationResult {
	/// Convert into the inner values.
	pub fn into_inner(self) -> (Collation, Option<futures::channel::oneshot::Sender<SignedFullStatement>>) {
		(self.collation, self.result_sender)
	}
}

/// Collation function.
///
/// Will be called with the hash of the relay chain block the parachain block should be build on and the
/// [`ValidationData`] that provides information about the state of the parachain on the relay chain.
///
/// Returns an optional [`CollationResult`].
pub type CollatorFn = Box<
	dyn Fn(Hash, &PersistedValidationData) -> Pin<Box<dyn Future<Output = Option<CollationResult>> + Send>>
		+ Send
		+ Sync,
>;

/// Configuration for the collation generator
pub struct CollationGenerationConfig {
	/// Collator's authentication key, so it can sign things.
	pub key: CollatorPair,
	/// Collation function. See [`CollatorFn`] for more details.
	pub collator: CollatorFn,
	/// The parachain that this collator collates for
	pub para_id: ParaId,
}

impl std::fmt::Debug for CollationGenerationConfig {
	fn fmt(&self, f: &mut std::fmt::Formatter<'_>) -> std::fmt::Result {
		write!(f, "CollationGenerationConfig {{ ... }}")
	}
}

/// This is the data we keep available for each candidate included in the relay chain.
#[derive(Clone, Encode, Decode, PartialEq, Eq, Debug)]
pub struct AvailableData {
	/// The Proof-of-Validation of the candidate.
	pub pov: std::sync::Arc<PoV>,
	/// The persisted validation data needed for secondary checks.
	pub validation_data: PersistedValidationData,
}

/// A chunk of erasure-encoded block data.
#[derive(PartialEq, Eq, Clone, Encode, Decode, Serialize, Deserialize, Debug, Hash)]
pub struct ErasureChunk {
	/// The erasure-encoded chunk of data belonging to the candidate block.
	pub chunk: Vec<u8>,
	/// The index of this erasure-encoded chunk of data.
	pub index: ValidatorIndex,
	/// Proof for this chunk's branch in the Merkle tree.
	pub proof: Vec<Vec<u8>>,
}

#[cfg(test)]
mod test {
	use super::{CompressedPoV, CompressedPoVError, PoV};

	#[test]
	fn decompress_huge_pov_block_fails() {
		let pov = PoV { block_data: vec![0; 63 * 1024 * 1024].into() };

		let compressed = CompressedPoV::compress(&pov).unwrap();
		assert_eq!(CompressedPoVError::Decode, compressed.decompress().unwrap_err());
	}
}<|MERGE_RESOLUTION|>--- conflicted
+++ resolved
@@ -203,13 +203,8 @@
 	pub fn decompress(&self) -> Result<PoV, CompressedPoVError> {
 		use std::io::Read;
 
-<<<<<<< HEAD
-		struct InputDecoder<'a, T: std::io::BufRead>(&'a mut zstd::Decoder<T>, usize);
-		impl<'a, T: std::io::BufRead> parity_scale_codec::Input for InputDecoder<'a, T> {
-=======
 		struct InputDecoder<'a, 'b: 'a, T: std::io::BufRead>(&'a mut zstd::Decoder<'b, T>, usize);
 		impl<'a, 'b, T: std::io::BufRead> parity_scale_codec::Input for InputDecoder<'a, 'b, T> {
->>>>>>> 18e3d35d
 			fn read(&mut self, into: &mut [u8]) -> Result<(), parity_scale_codec::Error> {
 				self.1 = self.1.saturating_add(into.len());
 				if self.1 > MAX_POV_SIZE as usize {
