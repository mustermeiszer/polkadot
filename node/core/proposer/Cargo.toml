--- conflicted
+++ resolved
@@ -11,19 +11,6 @@
 polkadot-node-subsystem = { path = "../../subsystem" }
 polkadot-overseer = { path = "../../overseer" }
 polkadot-primitives = { path = "../../../primitives" }
-<<<<<<< HEAD
-sc-basic-authorship = { git = "https://github.com/paritytech/substrate", branch = "polkadot-v0.8.28" }
-sc-block-builder = { git = "https://github.com/paritytech/substrate", branch = "polkadot-v0.8.28" }
-sc-client-api = { git = "https://github.com/paritytech/substrate", branch = "polkadot-v0.8.28" }
-sp-api = { git = "https://github.com/paritytech/substrate", branch = "polkadot-v0.8.28" }
-sp-blockchain = { git = "https://github.com/paritytech/substrate", branch = "polkadot-v0.8.28" }
-sp-consensus = { git = "https://github.com/paritytech/substrate", branch = "polkadot-v0.8.28" }
-sp-core = { git = "https://github.com/paritytech/substrate", branch = "polkadot-v0.8.28" }
-sp-inherents = { git = "https://github.com/paritytech/substrate", branch = "polkadot-v0.8.28" }
-sp-runtime = { git = "https://github.com/paritytech/substrate", branch = "polkadot-v0.8.28" }
-sp-transaction-pool = { git = "https://github.com/paritytech/substrate", branch = "polkadot-v0.8.28" }
-prometheus-endpoint = { package = "substrate-prometheus-endpoint", git = "https://github.com/paritytech/substrate", branch = "polkadot-v0.8.28" }
-=======
 sc-basic-authorship = { git = "https://github.com/paritytech/substrate", branch = "polkadot-v0.8.29" }
 sc-block-builder = { git = "https://github.com/paritytech/substrate", branch = "polkadot-v0.8.29" }
 sc-client-api = { git = "https://github.com/paritytech/substrate", branch = "polkadot-v0.8.29" }
@@ -34,5 +21,4 @@
 sp-inherents = { git = "https://github.com/paritytech/substrate", branch = "polkadot-v0.8.29" }
 sp-runtime = { git = "https://github.com/paritytech/substrate", branch = "polkadot-v0.8.29" }
 sp-transaction-pool = { git = "https://github.com/paritytech/substrate", branch = "polkadot-v0.8.29" }
-prometheus-endpoint = { package = "substrate-prometheus-endpoint", git = "https://github.com/paritytech/substrate", branch = "polkadot-v0.8.29" }
->>>>>>> 2494dec2
+prometheus-endpoint = { package = "substrate-prometheus-endpoint", git = "https://github.com/paritytech/substrate", branch = "polkadot-v0.8.29" }