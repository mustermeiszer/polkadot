--- conflicted
+++ resolved
@@ -172,15 +172,11 @@
 	"vesting/runtime-benchmarks",
 	"pallet-offences-benchmarking",
 	"pallet-session-benchmarking",
-<<<<<<< HEAD
+	"hex-literal",
 ]
 # When enabled, the runtime api will not be build.
 #
 # This is required by Cumulus to access certain types of the
 # runtime without clashing with the runtime api exported functions
 # in WASM.
-disable-runtime-api = []
-=======
-	"hex-literal",
-]
->>>>>>> ecc5b41f
+disable-runtime-api = []