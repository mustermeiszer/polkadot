--- conflicted
+++ resolved
@@ -53,19 +53,11 @@
 
 [dev-dependencies]
 hex-literal = "0.3.4"
-<<<<<<< HEAD
 frame-support-test = { git = "https://github.com/paritytech/substrate", branch = "dp-jsonrpsee-integration-2" }
 pallet-babe = { git = "https://github.com/paritytech/substrate", branch = "dp-jsonrpsee-integration-2" }
 pallet-treasury = { git = "https://github.com/paritytech/substrate", branch = "dp-jsonrpsee-integration-2" }
 sp-keystore = { git = "https://github.com/paritytech/substrate", branch = "dp-jsonrpsee-integration-2" }
 serde_json = "1.0.71"
-=======
-frame-support-test = { git = "https://github.com/paritytech/substrate", branch = "master" }
-pallet-babe = { git = "https://github.com/paritytech/substrate", branch = "master" }
-pallet-treasury = { git = "https://github.com/paritytech/substrate", branch = "master" }
-sp-keystore = { git = "https://github.com/paritytech/substrate", branch = "master" }
-serde_json = "1.0.72"
->>>>>>> de19db50
 libsecp256k1 = "0.7.0"
 
 [features]
