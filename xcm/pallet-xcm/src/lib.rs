// Copyright 2020-2021 Parity Technologies (UK) Ltd.
// This file is part of Polkadot.

// Polkadot is free software: you can redistribute it and/or modify
// it under the terms of the GNU General Public License as published by
// the Free Software Foundation, either version 3 of the License, or
// (at your option) any later version.

// Polkadot is distributed in the hope that it will be useful,
// but WITHOUT ANY WARRANTY; without even the implied warranty of
// MERCHANTABILITY or FITNESS FOR A PARTICULAR PURPOSE.  See the
// GNU General Public License for more details.

// You should have received a copy of the GNU General Public License
// along with Polkadot.  If not, see <http://www.gnu.org/licenses/>.

//! Pallet to handle XCM messages.

#![cfg_attr(not(feature = "std"), no_std)]

#[cfg(test)]
mod mock;
#[cfg(test)]
mod tests;

use codec::{Decode, Encode};
use frame_support::traits::{Contains, EnsureOrigin, Get, OriginTrait};
use sp_runtime::{traits::BadOrigin, RuntimeDebug};
use sp_std::{
	boxed::Box,
	convert::{TryFrom, TryInto},
	marker::PhantomData,
	prelude::*,
	vec,
};
<<<<<<< HEAD
use xcm::{latest::prelude::*, VersionedMultiLocation, VersionedResponse};
=======
use xcm::{latest::prelude::*, VersionedMultiAssets, VersionedMultiLocation, VersionedXcm};
>>>>>>> aeba4a80
use xcm_executor::traits::ConvertOrigin;

use frame_support::PalletId;
pub use pallet::*;

#[frame_support::pallet]
pub mod pallet {
	use super::*;
	use frame_support::{
		dispatch::{Dispatchable, GetDispatchInfo, PostDispatchInfo},
		pallet_prelude::*,
	};
	use frame_system::{pallet_prelude::*, Config as SysConfig};
	use sp_runtime::traits::{AccountIdConversion, BlockNumberProvider};
	use xcm_executor::traits::{InvertLocation, OnResponse, WeightBounds};

	#[pallet::pallet]
	#[pallet::generate_store(pub(super) trait Store)]
	pub struct Pallet<T>(_);

	#[pallet::config]
	/// The module configuration trait.
	pub trait Config: frame_system::Config {
		/// The overarching event type.
		type Event: From<Event<Self>> + IsType<<Self as frame_system::Config>::Event>;

		/// Required origin for sending XCM messages. If successful, the it resolves to `MultiLocation`
		/// which exists as an interior location within this chain's XCM context.
		type SendXcmOrigin: EnsureOrigin<<Self as SysConfig>::Origin, Success = MultiLocation>;

		/// The type used to actually dispatch an XCM to its destination.
		type XcmRouter: SendXcm;

		/// Required origin for executing XCM messages, including the teleport functionality. If successful,
		/// then it resolves to `MultiLocation` which exists as an interior location within this chain's XCM
		/// context.
		type ExecuteXcmOrigin: EnsureOrigin<<Self as SysConfig>::Origin, Success = MultiLocation>;

		/// Our XCM filter which messages to be executed using `XcmExecutor` must pass.
		type XcmExecuteFilter: Contains<(MultiLocation, Xcm<<Self as SysConfig>::Call>)>;

		/// Something to execute an XCM message.
		type XcmExecutor: ExecuteXcm<<Self as SysConfig>::Call>;

		/// Our XCM filter which messages to be teleported using the dedicated extrinsic must pass.
		type XcmTeleportFilter: Contains<(MultiLocation, Vec<MultiAsset>)>;

		/// Our XCM filter which messages to be reserve-transferred using the dedicated extrinsic must pass.
		type XcmReserveTransferFilter: Contains<(MultiLocation, Vec<MultiAsset>)>;

		/// Means of measuring the weight consumed by an XCM message locally.
		type Weigher: WeightBounds<<Self as SysConfig>::Call>;

		/// Means of inverting a location.
		type LocationInverter: InvertLocation;

		/// The outer `Origin` type.
		type Origin: From<Origin> + From<<Self as SysConfig>::Origin>;

		/// The outer `Call` type.
		type Call: Parameter
			+ GetDispatchInfo
			+ IsType<<Self as frame_system::Config>::Call>
			+ Dispatchable<Origin = <Self as Config>::Origin, PostInfo = PostDispatchInfo>;
	}

	/// The maximum number of distinct assets allowed to be transferred in a single helper extrinsic.
	const MAX_ASSETS_FOR_TRANSFER: usize = 2;

	#[pallet::event]
	#[pallet::generate_deposit(pub(super) fn deposit_event)]
	pub enum Event<T: Config> {
		/// Execution of an XCM message was attempted.
		/// 
		/// \[ outcome \]
		Attempted(xcm::latest::Outcome),
		/// A XCM message was sent.
		/// 
		/// \[ origin, destination, message \]
		Sent(MultiLocation, MultiLocation, Xcm<()>),
		/// Query response received which does not match a registered query. This may be because a
		/// matching query was never registered, it may be because it is a duplicate response, or
		/// because the query timed out.
		///
		/// \[ origin location, id \]
		UnexpectedResponse(MultiLocation, QueryId),
		/// Query response has been received and is ready for taking with `take_response`. There is
		/// no registered notification call.
		///
		/// \[ id, response \]
		ResponseReady(QueryId, Response),
		/// Query response has been received and query is removed. The registered notification has
		/// been dispatched and executed successfully.
		///
		/// \[ id, pallet index, call index \]
		Notified(QueryId, u8, u8),
		/// Query response has been received and query is removed. The registered notification could
		/// not be dispatched because the dispatch weight is greater than the maximum weight
		/// originally budgeted by this runtime for the query result.
		///
		/// \[ id, pallet index, call index, actual weight, max budgeted weight \]
		NotifyOverweight(QueryId, u8, u8, Weight, Weight),
		/// Query response has been received and query is removed. There was a general error with
		/// dispatching the notification call.
		///
		/// \[ id, pallet index, call index \]
		NotifyDispatchError(QueryId, u8, u8),
		/// Query response has been received and query is removed. The dispatch was unable to be
		/// decoded into a `Call`; this might be due to dispatch function having a signature which
		/// is not `(origin, QueryId, Response)`.
		///
		/// \[ id, pallet index, call index \]
		NotifyDecodeFailed(QueryId, u8, u8),
		/// Expected query response has been received but the origin location of the response does
		/// not match that expected. The query remains registered for a later, valid, response to
		/// be received and acted upon.
		///
		/// \[ origin location, id, expected location \]
		InvalidResponder(MultiLocation, QueryId, MultiLocation),
		/// Expected query response has been received but the expected origin location placed in
		/// storate by this runtime previously cannot be decoded. The query remains registered.
		///
		/// This is unexpected (since a location placed in storage in a previously executing
		/// runtime should be readable prior to query timeout) and dangerous since the possibly
		/// valid response will be dropped. Manual governance intervention is probably going to be
		/// needed.
		///
		/// \[ origin location, id \]
		InvalidResponderVersion(MultiLocation, QueryId),
		/// Received query response has been read and removed.
		/// 
		/// \[ id \]
		ResponseTaken(QueryId),
	}

	#[pallet::origin]
	#[derive(PartialEq, Eq, Clone, Encode, Decode, RuntimeDebug)]
	pub enum Origin {
		/// It comes from somewhere in the XCM space wanting to transact.
		Xcm(MultiLocation),
		/// It comes as an expected response from an XCM location.
		Response(MultiLocation),
	}
	impl From<MultiLocation> for Origin {
		fn from(location: MultiLocation) -> Origin {
			Origin::Xcm(location)
		}
	}

	#[pallet::error]
	pub enum Error<T> {
		/// The desired destination was unreachable, generally because there is a no way of routing
		/// to it.
		Unreachable,
		/// There was some other issue (i.e. not to do with routing) in sending the message. Perhaps
		/// a lack of space for buffering the message.
		SendFailure,
		/// The message execution fails the filter.
		Filtered,
		/// The message's weight could not be determined.
		UnweighableMessage,
		/// The assets to be sent are empty.
		Empty,
		/// Could not re-anchor the assets to declare the fees for the destination chain.
		CannotReanchor,
		/// Too many assets have been attempted for transfer.
		TooManyAssets,
		/// Origin is invalid for sending.
		InvalidOrigin,
		/// The version of the `Versioned` value used is not able to be interpreted.
		BadVersion,
	}

	/// The status of a query.
	#[derive(Clone, Eq, PartialEq, Encode, Decode, RuntimeDebug)]
	pub enum QueryStatus<BlockNumber> {
		/// The query was sent but no response has yet been received.
		Pending {
			responder: VersionedMultiLocation,
			maybe_notify: Option<(u8, u8)>,
			timeout: BlockNumber,
		},
		/// A response has been received.
		Ready { response: VersionedResponse, at: BlockNumber },
	}

	/// Value of a query, must be unique for each query.
	pub type QueryId = u64;

	/// The latest available query index.
	#[pallet::storage]
	pub(super) type QueryCount<T: Config> = StorageValue<_, QueryId, ValueQuery>;

	/// The ongoing queries.
	#[pallet::storage]
	#[pallet::getter(fn query)]
	pub(super) type Queries<T: Config> =
		StorageMap<_, Blake2_128Concat, QueryId, QueryStatus<T::BlockNumber>, OptionQuery>;

	#[pallet::hooks]
	impl<T: Config> Hooks<BlockNumberFor<T>> for Pallet<T> {}

	#[pallet::call]
	impl<T: Config> Pallet<T> {
		#[pallet::weight(100_000_000)]
		pub fn send(
			origin: OriginFor<T>,
			dest: Box<VersionedMultiLocation>,
			message: Box<VersionedXcm<()>>,
		) -> DispatchResult {
			let origin_location = T::SendXcmOrigin::ensure_origin(origin)?;
			let message = *message;
			let dest = *dest;
			let interior =
				origin_location.clone().try_into().map_err(|_| Error::<T>::InvalidOrigin)?;
<<<<<<< HEAD
			Self::send_xcm(interior, dest.clone(), message.clone()).map_err(|e| match e {
				SendError::CannotReachDestination(..) => Error::<T>::Unreachable,
=======
			let dest = MultiLocation::try_from(*dest).map_err(|()| Error::<T>::BadVersion)?;
			let message: Xcm<()> = (*message).try_into().map_err(|()| Error::<T>::BadVersion)?;

			Self::send_xcm(interior, dest.clone(), message.clone()).map_err(|e| match e {
				XcmError::CannotReachDestination(..) => Error::<T>::Unreachable,
>>>>>>> aeba4a80
				_ => Error::<T>::SendFailure,
			})?;
			Self::deposit_event(Event::Sent(origin_location, dest, message));
			Ok(())
		}

		/// Teleport some assets from the local chain to some destination chain.
		///
		/// Fee payment on the destination side is made from the first asset listed in the `assets` vector.
		///
		/// - `origin`: Must be capable of withdrawing the `assets` and executing XCM.
		/// - `dest`: Destination context for the assets. Will typically be `X2(Parent, Parachain(..))` to send
		///   from parachain to parachain, or `X1(Parachain(..))` to send from relay to parachain.
		/// - `beneficiary`: A beneficiary location for the assets in the context of `dest`. Will generally be
		///   an `AccountId32` value.
		/// - `assets`: The assets to be withdrawn. The first item should be the currency used to to pay the fee on the
		///   `dest` side. May not be empty.
		/// - `dest_weight`: Equal to the total weight on `dest` of the XCM message
		///   `Teleport { assets, effects: [ BuyExecution{..}, DepositAsset{..} ] }`.
		#[pallet::weight({
<<<<<<< HEAD
			use sp_std::vec;
			let mut message = Xcm(vec![
				WithdrawAsset(assets.clone()),
				InitiateTeleport { assets: Wild(All), dest: *dest.clone(), xcm: Xcm(vec![]) },
			]);
			T::Weigher::weight(&mut message).map_or(Weight::max_value(), |w| 100_000_000 + w)
=======
			let maybe_assets: Result<MultiAssets, ()> = (*assets.clone()).try_into();
			let maybe_dest: Result<MultiLocation, ()> = (*dest.clone()).try_into();
			match (maybe_assets, maybe_dest) {
				(Ok(assets), Ok(dest)) => {
					let mut message = Xcm::WithdrawAsset {
						assets,
						effects: sp_std::vec![ InitiateTeleport {
							assets: Wild(All),
							dest,
							effects: sp_std::vec![],
						} ]
					};
					T::Weigher::weight(&mut message).map_or(Weight::max_value(), |w| 100_000_000 + w)
				},
				_ => Weight::max_value(),
			}
>>>>>>> aeba4a80
		})]
		pub fn teleport_assets(
			origin: OriginFor<T>,
			dest: Box<VersionedMultiLocation>,
			beneficiary: Box<VersionedMultiLocation>,
			assets: Box<VersionedMultiAssets>,
			fee_asset_item: u32,
		) -> DispatchResult {
			let origin_location = T::ExecuteXcmOrigin::ensure_origin(origin)?;
			let dest = MultiLocation::try_from(*dest).map_err(|()| Error::<T>::BadVersion)?;
			let beneficiary =
				MultiLocation::try_from(*beneficiary).map_err(|()| Error::<T>::BadVersion)?;
			let assets = MultiAssets::try_from(*assets).map_err(|()| Error::<T>::BadVersion)?;

			ensure!(assets.len() <= MAX_ASSETS_FOR_TRANSFER, Error::<T>::TooManyAssets);
			let value = (origin_location, assets.drain());
			ensure!(T::XcmTeleportFilter::contains(&value), Error::<T>::Filtered);
			let (origin_location, assets) = value;
			let inv_dest = T::LocationInverter::invert_location(&dest);
			let fees = assets
				.get(fee_asset_item as usize)
				.ok_or(Error::<T>::Empty)?
				.clone()
				.reanchored(&inv_dest)
				.map_err(|_| Error::<T>::CannotReanchor)?;
			let max_assets = assets.len() as u32;
			let assets = assets.into();
			let mut message = Xcm(vec![
				WithdrawAsset(assets),
				InitiateTeleport {
					assets: Wild(All),
<<<<<<< HEAD
					dest: *dest,
					xcm: Xcm(vec![
						BuyExecution { fees, weight_limit: Unlimited },
						DepositAsset { assets: Wild(All), max_assets, beneficiary: *beneficiary },
					]),
				},
			]);
=======
					dest,
					effects: vec![
						BuyExecution {
							fees,
							// Zero weight for additional XCM (since there are none to execute)
							weight: 0,
							debt: dest_weight,
							halt_on_error: false,
							instructions: vec![],
						},
						DepositAsset { assets: Wild(All), max_assets, beneficiary },
					],
				}],
			};
>>>>>>> aeba4a80
			let weight =
				T::Weigher::weight(&mut message).map_err(|()| Error::<T>::UnweighableMessage)?;
			let outcome =
				T::XcmExecutor::execute_xcm_in_credit(origin_location, message, weight, weight);
			Self::deposit_event(Event::Attempted(outcome));
			Ok(())
		}

		/// Transfer some assets from the local chain to the sovereign account of a destination chain and forward
		/// a notification XCM.
		///
		/// Fee payment on the destination side is made from the first asset listed in the `assets` vector.
		///
		/// - `origin`: Must be capable of withdrawing the `assets` and executing XCM.
		/// - `dest`: Destination context for the assets. Will typically be `X2(Parent, Parachain(..))` to send
		///   from parachain to parachain, or `X1(Parachain(..))` to send from relay to parachain.
		/// - `beneficiary`: A beneficiary location for the assets in the context of `dest`. Will generally be
		///   an `AccountId32` value.
		/// - `assets`: The assets to be withdrawn. This should include the assets used to pay the fee on the
		///   `dest` side.
		/// - `fee_asset_item`: The index into `assets` of the item which should be used to pay
		///   fees.
		#[pallet::weight({
<<<<<<< HEAD
			use sp_std::vec;
			let mut message = Xcm(vec![
				TransferReserveAsset { assets: assets.clone(), dest: *dest.clone(), xcm: Xcm(vec![]) }
			]);
			T::Weigher::weight(&mut message).map_or(Weight::max_value(), |w| 100_000_000 + w)
=======
			match ((*assets.clone()).try_into(), (*dest.clone()).try_into()) {
				(Ok(assets), Ok(dest)) => {
					let effects = sp_std::vec![];
					let mut message = Xcm::TransferReserveAsset { assets, dest, effects };
					T::Weigher::weight(&mut message).map_or(Weight::max_value(), |w| 100_000_000 + w)
				},
				_ => Weight::max_value(),
			}
>>>>>>> aeba4a80
		})]
		pub fn reserve_transfer_assets(
			origin: OriginFor<T>,
			dest: Box<VersionedMultiLocation>,
			beneficiary: Box<VersionedMultiLocation>,
			assets: Box<VersionedMultiAssets>,
			fee_asset_item: u32,
		) -> DispatchResult {
			let origin_location = T::ExecuteXcmOrigin::ensure_origin(origin)?;
			let dest = (*dest).try_into().map_err(|()| Error::<T>::BadVersion)?;
			let beneficiary = (*beneficiary).try_into().map_err(|()| Error::<T>::BadVersion)?;
			let assets: MultiAssets = (*assets).try_into().map_err(|()| Error::<T>::BadVersion)?;

			ensure!(assets.len() <= MAX_ASSETS_FOR_TRANSFER, Error::<T>::TooManyAssets);
			let value = (origin_location, assets.drain());
			ensure!(T::XcmReserveTransferFilter::contains(&value), Error::<T>::Filtered);
			let (origin_location, assets) = value;
			let inv_dest = T::LocationInverter::invert_location(&dest);
			let fees = assets
				.get(fee_asset_item as usize)
				.ok_or(Error::<T>::Empty)?
				.clone()
				.reanchored(&inv_dest)
				.map_err(|_| Error::<T>::CannotReanchor)?;
			let max_assets = assets.len() as u32;
			let assets = assets.into();
			let mut message = Xcm(vec![TransferReserveAsset {
				assets,
<<<<<<< HEAD
				dest: *dest,
				xcm: Xcm(vec![
					BuyExecution { fees, weight_limit: Unlimited },
					DepositAsset { assets: Wild(All), max_assets, beneficiary: *beneficiary },
				]),
			}]);
=======
				dest,
				effects: vec![
					BuyExecution {
						fees,
						// Zero weight for additional instructions/orders (since there are none to execute)
						weight: 0,
						debt: dest_weight, // covers this, `TransferReserveAsset` xcm, and `DepositAsset` order.
						halt_on_error: false,
						instructions: vec![],
					},
					DepositAsset { assets: Wild(All), max_assets, beneficiary },
				],
			};
>>>>>>> aeba4a80
			let weight =
				T::Weigher::weight(&mut message).map_err(|()| Error::<T>::UnweighableMessage)?;
			let outcome =
				T::XcmExecutor::execute_xcm_in_credit(origin_location, message, weight, weight);
			Self::deposit_event(Event::Attempted(outcome));
			Ok(())
		}

		/// Execute an XCM message from a local, signed, origin.
		///
		/// An event is deposited indicating whether `msg` could be executed completely or only
		/// partially.
		///
		/// No more than `max_weight` will be used in its attempted execution. If this is less than the
		/// maximum amount of weight that the message could take to be executed, then no execution
		/// attempt will be made.
		///
		/// NOTE: A successful return to this does *not* imply that the `msg` was executed successfully
		/// to completion; only that *some* of it was executed.
		#[pallet::weight(max_weight.saturating_add(100_000_000u64))]
		pub fn execute(
			origin: OriginFor<T>,
<<<<<<< HEAD
			message: Box<Xcm<<T as SysConfig>::Call>>,
=======
			message: Box<VersionedXcm<T::Call>>,
>>>>>>> aeba4a80
			max_weight: Weight,
		) -> DispatchResult {
			let origin_location = T::ExecuteXcmOrigin::ensure_origin(origin)?;
			let message = (*message).try_into().map_err(|()| Error::<T>::BadVersion)?;
			let value = (origin_location, message);
			ensure!(T::XcmExecuteFilter::contains(&value), Error::<T>::Filtered);
			let (origin_location, message) = value;
			let outcome = T::XcmExecutor::execute_xcm(origin_location, message, max_weight);
			Self::deposit_event(Event::Attempted(outcome));
			Ok(())
		}
	}

	impl<T: Config> Pallet<T> {
		/// Relay an XCM `message` from a given `interior` location in this context to a given `dest`
		/// location. A null `dest` is not handled.
		pub fn send_xcm(
			interior: Junctions,
			dest: MultiLocation,
			mut message: Xcm<()>,
		) -> Result<(), SendError> {
			if interior != Junctions::Here {
				message.0.insert(0, DescendOrigin(interior))
			};
			log::trace!(target: "xcm::send_xcm", "dest: {:?}, message: {:?}", &dest, &message);
			T::XcmRouter::send_xcm(dest, message)
		}

		pub fn check_account() -> T::AccountId {
			const ID: PalletId = PalletId(*b"py/xcmch");
			AccountIdConversion::<T::AccountId>::into_account(&ID)
		}

		fn do_new_query(
			responder: MultiLocation,
			maybe_notify: Option<(u8, u8)>,
			timeout: T::BlockNumber,
		) -> u64 {
			QueryCount::<T>::mutate(|q| {
				let r = *q;
				*q += 1;
				Queries::<T>::insert(
					r,
					QueryStatus::Pending { responder: responder.into(), maybe_notify, timeout },
				);
				r
			})
		}

		/// Consume `message` and return another which is equivalent to it except that it reports
		/// back the outcome.
		///
		/// - `message`: The message whose outcome should be reported.
		/// - `responder`: The origin from which a response should be expected.
		/// - `timeout`: The block number after which it is permissible for `notify` not to be
		///   called even if a response is received.
		///
		/// To check the status of the query, use `fn query()` passing the resultant `QueryId`
		/// value.
		pub fn report_outcome(
			message: &mut Xcm<()>,
			responder: MultiLocation,
			timeout: T::BlockNumber,
		) -> QueryId {
			let dest = T::LocationInverter::invert_location(&responder);
			let query_id = Self::new_query(responder, timeout);
			message.0.insert(0, ReportOutcome { dest, query_id, max_response_weight: 0 });
			query_id
		}

		/// Consume `message` and return another which is equivalent to it except that it reports
		/// back the outcome and dispatches `notify` on this chain.
		///
		/// - `message`: The message whose outcome should be reported.
		/// - `responder`: The origin from which a response should be expected.
		/// - `notify`: A dispatchable function which will be called once the outcome of `message`
		///   is known. It may be a dispatchable in any pallet of the local chain, but other than
		///   the usual origin, it must accept exactly two arguments: `query_id: QueryId` and
		///   `outcome: Response`, and in that order. It should expect that the origin is
		///   `Origin::Response` and will contain the responder's location.
		/// - `timeout`: The block number after which it is permissible for `notify` not to be
		///   called even if a response is received.
		///
		/// NOTE: `notify` gets called as part of handling an incoming message, so it should be
		/// lightweight. Its weight is estimated during this function and stored ready for
		/// weighing `ReportOutcome` on the way back. If it turns out to be heavier once it returns
		/// then reporting the outcome will fail. Futhermore if the estimate is too high, then it
		/// may be put in the overweight queue and need to be manually executed.
		pub fn report_outcome_notify(
			message: &mut Xcm<()>,
			responder: MultiLocation,
			notify: impl Into<<T as Config>::Call>,
			timeout: T::BlockNumber,
		) {
			let dest = T::LocationInverter::invert_location(&responder);
			let notify: <T as Config>::Call = notify.into();
			let max_response_weight = notify.get_dispatch_info().weight;
			let query_id = Self::new_notify_query(responder, notify, timeout);
			message.0.insert(0, ReportOutcome { dest, query_id, max_response_weight });
		}

		/// Attempt to create a new query ID and register it as a query that is yet to respond.
		pub fn new_query(responder: MultiLocation, timeout: T::BlockNumber) -> u64 {
			Self::do_new_query(responder, None, timeout)
		}

		/// Attempt to create a new query ID and register it as a query that is yet to respond, and
		/// which will call a dispatchable when a response happens.
		pub fn new_notify_query(
			responder: MultiLocation,
			notify: impl Into<<T as Config>::Call>,
			timeout: T::BlockNumber,
		) -> u64 {
			let notify =
				notify.into().using_encoded(|mut bytes| Decode::decode(&mut bytes)).expect(
					"decode input is output of Call encode; Call guaranteed to have two enums; qed",
				);
			Self::do_new_query(responder, Some(notify), timeout)
		}

		/// Attempt to remove and return the response of query with ID `query_id`.
		///
		/// Returns `None` if the response is not (yet) available.
		pub fn take_response(query_id: QueryId) -> Option<(Response, T::BlockNumber)> {
			if let Some(QueryStatus::Ready { response, at }) = Queries::<T>::get(query_id) {
				let response = response.try_into().ok()?;
				Queries::<T>::remove(query_id);
				Self::deposit_event(Event::ResponseTaken(query_id));
				Some((response, at))
			} else {
				None
			}
		}
	}

	impl<T: Config> OnResponse for Pallet<T> {
		/// Returns `true` if we are expecting a response from `origin` for query `query_id`.
		fn expecting_response(origin: &MultiLocation, query_id: QueryId) -> bool {
			if let Some(QueryStatus::Pending { responder, .. }) = Queries::<T>::get(query_id) {
				return MultiLocation::try_from(responder).map_or(false, |r| origin == &r)
			}
			false
		}

		/// Handler for receiving a `response` from `origin` relating to `query_id`.
		fn on_response(
			origin: &MultiLocation,
			query_id: QueryId,
			response: Response,
			max_weight: Weight,
		) -> Weight {
			if let Some(QueryStatus::Pending { responder, maybe_notify, .. }) =
				Queries::<T>::get(query_id)
			{
				if let Ok(responder) = MultiLocation::try_from(responder) {
					if origin == &responder {
						return match maybe_notify {
							Some((pallet_index, call_index)) => {
								// This is a bit horrible, but we happen to know that the `Call` will
								// be built by `(pallet_index: u8, call_index: u8, QueryId, Response)`.
								// So we just encode that and then re-encode to a real Call.
								let bare = (pallet_index, call_index, query_id, response);
								if let Ok(call) = bare.using_encoded(|mut bytes| {
									<T as Config>::Call::decode(&mut bytes)
								}) {
									Queries::<T>::remove(query_id);
									let weight = call.get_dispatch_info().weight;
									if weight > max_weight {
										let e = Event::NotifyOverweight(
											query_id,
											pallet_index,
											call_index,
											weight,
											max_weight,
										);
										Self::deposit_event(e);
										return 0
									}
									let dispatch_origin = Origin::Response(origin.clone()).into();
									match call.dispatch(dispatch_origin) {
										Ok(post_info) => {
											let e =
												Event::Notified(query_id, pallet_index, call_index);
											Self::deposit_event(e);
											post_info.actual_weight
										},
										Err(error_and_info) => {
											let e = Event::NotifyDispatchError(
												query_id,
												pallet_index,
												call_index,
											);
											Self::deposit_event(e);
											// Not much to do with the result as it is. It's up to the parachain to ensure that the
											// message makes sense.
											error_and_info.post_info.actual_weight
										},
									}
									.unwrap_or(weight)
								} else {
									let e = Event::NotifyDecodeFailed(
										query_id,
										pallet_index,
										call_index,
									);
									Self::deposit_event(e);
									0
								}
							},
							None => {
								let e = Event::ResponseReady(query_id, response.clone());
								Self::deposit_event(e);
								let at = frame_system::Pallet::<T>::current_block_number();
								let response = response.into();
								Queries::<T>::insert(query_id, QueryStatus::Ready { response, at });
								0
							},
						}
					} else {
						Self::deposit_event(Event::InvalidResponder(
							origin.clone(),
							query_id,
							responder,
						));
					}
				} else {
					Self::deposit_event(Event::InvalidResponderVersion(origin.clone(), query_id));
				}
			} else {
				Self::deposit_event(Event::UnexpectedResponse(origin.clone(), query_id));
			}
			0
		}
	}
}

/// Ensure that the origin `o` represents an XCM (`Transact`) origin.
///
/// Returns `Ok` with the location of the XCM sender or an `Err` otherwise.
pub fn ensure_xcm<OuterOrigin>(o: OuterOrigin) -> Result<MultiLocation, BadOrigin>
where
	OuterOrigin: Into<Result<Origin, OuterOrigin>>,
{
	match o.into() {
		Ok(Origin::Xcm(location)) => Ok(location),
		_ => Err(BadOrigin),
	}
}

/// Ensure that the origin `o` represents an XCM response origin.
///
/// Returns `Ok` with the location of the responder or an `Err` otherwise.
pub fn ensure_response<OuterOrigin>(o: OuterOrigin) -> Result<MultiLocation, BadOrigin>
where
	OuterOrigin: Into<Result<Origin, OuterOrigin>>,
{
	match o.into() {
		Ok(Origin::Response(location)) => Ok(location),
		_ => Err(BadOrigin),
	}
}

/// Filter for `MultiLocation` to find those which represent a strict majority approval of an identified
/// plurality.
///
/// May reasonably be used with `EnsureXcm`.
pub struct IsMajorityOfBody<Prefix, Body>(PhantomData<(Prefix, Body)>);
impl<Prefix: Get<MultiLocation>, Body: Get<BodyId>> Contains<MultiLocation>
	for IsMajorityOfBody<Prefix, Body>
{
	fn contains(l: &MultiLocation) -> bool {
		let maybe_suffix = l.match_and_split(&Prefix::get());
		matches!(maybe_suffix, Some(Plurality { id, part }) if id == &Body::get() && part.is_majority())
	}
}

/// `EnsureOrigin` implementation succeeding with a `MultiLocation` value to recognize and filter the
/// `Origin::Xcm` item.
pub struct EnsureXcm<F>(PhantomData<F>);
impl<O: OriginTrait + From<Origin>, F: Contains<MultiLocation>> EnsureOrigin<O> for EnsureXcm<F>
where
	O::PalletsOrigin: From<Origin> + TryInto<Origin, Error = O::PalletsOrigin>,
{
	type Success = MultiLocation;

	fn try_origin(outer: O) -> Result<Self::Success, O> {
		outer.try_with_caller(|caller| {
			caller.try_into().and_then(|o| match o {
				Origin::Xcm(location) if F::contains(&location) => Ok(location),
				Origin::Xcm(location) => Err(Origin::Xcm(location).into()),
				o => Err(o.into()),
			})
		})
	}

	#[cfg(feature = "runtime-benchmarks")]
	fn successful_origin() -> O {
		O::from(Origin::Xcm(Here.into()))
	}
}

/// `EnsureOrigin` implementation succeeding with a `MultiLocation` value to recognize and filter
/// the `Origin::Response` item.
pub struct EnsureResponse<F>(PhantomData<F>);
impl<O: OriginTrait + From<Origin>, F: Contains<MultiLocation>> EnsureOrigin<O>
	for EnsureResponse<F>
where
	O::PalletsOrigin: From<Origin> + TryInto<Origin, Error = O::PalletsOrigin>,
{
	type Success = MultiLocation;

	fn try_origin(outer: O) -> Result<Self::Success, O> {
		outer.try_with_caller(|caller| {
			caller.try_into().and_then(|o| match o {
				Origin::Response(responder) => Ok(responder),
				o => Err(o.into()),
			})
		})
	}

	#[cfg(feature = "runtime-benchmarks")]
	fn successful_origin() -> O {
		O::from(Origin::Response(Here.into()))
	}
}

/// A simple passthrough where we reuse the `MultiLocation`-typed XCM origin as the inner value of
/// this crate's `Origin::Xcm` value.
pub struct XcmPassthrough<Origin>(PhantomData<Origin>);
impl<Origin: From<crate::Origin>> ConvertOrigin<Origin> for XcmPassthrough<Origin> {
	fn convert_origin(origin: MultiLocation, kind: OriginKind) -> Result<Origin, MultiLocation> {
		match kind {
			OriginKind::Xcm => Ok(crate::Origin::Xcm(origin).into()),
			_ => Err(origin),
		}
	}
}<|MERGE_RESOLUTION|>--- conflicted
+++ resolved
@@ -33,11 +33,8 @@
 	prelude::*,
 	vec,
 };
-<<<<<<< HEAD
-use xcm::{latest::prelude::*, VersionedMultiLocation, VersionedResponse};
-=======
-use xcm::{latest::prelude::*, VersionedMultiAssets, VersionedMultiLocation, VersionedXcm};
->>>>>>> aeba4a80
+use xcm::latest::prelude::*;
+use xcm::{VersionedMultiAssets, VersionedMultiLocation, VersionedXcm, VersionedResponse};
 use xcm_executor::traits::ConvertOrigin;
 
 use frame_support::PalletId;
@@ -253,16 +250,11 @@
 			let dest = *dest;
 			let interior =
 				origin_location.clone().try_into().map_err(|_| Error::<T>::InvalidOrigin)?;
-<<<<<<< HEAD
+			let dest = MultiLocation::try_from(*dest).map_err(|()| Error::<T>::BadVersion)?;
+			let message: Xcm<()> = (*message).try_into().map_err(|()| Error::<T>::BadVersion)?;
+
 			Self::send_xcm(interior, dest.clone(), message.clone()).map_err(|e| match e {
 				SendError::CannotReachDestination(..) => Error::<T>::Unreachable,
-=======
-			let dest = MultiLocation::try_from(*dest).map_err(|()| Error::<T>::BadVersion)?;
-			let message: Xcm<()> = (*message).try_into().map_err(|()| Error::<T>::BadVersion)?;
-
-			Self::send_xcm(interior, dest.clone(), message.clone()).map_err(|e| match e {
-				XcmError::CannotReachDestination(..) => Error::<T>::Unreachable,
->>>>>>> aeba4a80
 				_ => Error::<T>::SendFailure,
 			})?;
 			Self::deposit_event(Event::Sent(origin_location, dest, message));
@@ -283,31 +275,18 @@
 		/// - `dest_weight`: Equal to the total weight on `dest` of the XCM message
 		///   `Teleport { assets, effects: [ BuyExecution{..}, DepositAsset{..} ] }`.
 		#[pallet::weight({
-<<<<<<< HEAD
-			use sp_std::vec;
-			let mut message = Xcm(vec![
-				WithdrawAsset(assets.clone()),
-				InitiateTeleport { assets: Wild(All), dest: *dest.clone(), xcm: Xcm(vec![]) },
-			]);
-			T::Weigher::weight(&mut message).map_or(Weight::max_value(), |w| 100_000_000 + w)
-=======
 			let maybe_assets: Result<MultiAssets, ()> = (*assets.clone()).try_into();
 			let maybe_dest: Result<MultiLocation, ()> = (*dest.clone()).try_into();
 			match (maybe_assets, maybe_dest) {
 				(Ok(assets), Ok(dest)) => {
-					let mut message = Xcm::WithdrawAsset {
-						assets,
-						effects: sp_std::vec![ InitiateTeleport {
-							assets: Wild(All),
-							dest,
-							effects: sp_std::vec![],
-						} ]
-					};
-					T::Weigher::weight(&mut message).map_or(Weight::max_value(), |w| 100_000_000 + w)
+					use sp_std::vec;
+					let mut message = Xcm(vec![
+						WithdrawAsset(assets),
+						InitiateTeleport { assets: Wild(All), dest, xcm: Xcm(vec![]) },
+					]);
 				},
 				_ => Weight::max_value(),
 			}
->>>>>>> aeba4a80
 		})]
 		pub fn teleport_assets(
 			origin: OriginFor<T>,
@@ -339,30 +318,13 @@
 				WithdrawAsset(assets),
 				InitiateTeleport {
 					assets: Wild(All),
-<<<<<<< HEAD
-					dest: *dest,
+					dest,
 					xcm: Xcm(vec![
 						BuyExecution { fees, weight_limit: Unlimited },
-						DepositAsset { assets: Wild(All), max_assets, beneficiary: *beneficiary },
+						DepositAsset { assets: Wild(All), max_assets, beneficiary },
 					]),
 				},
 			]);
-=======
-					dest,
-					effects: vec![
-						BuyExecution {
-							fees,
-							// Zero weight for additional XCM (since there are none to execute)
-							weight: 0,
-							debt: dest_weight,
-							halt_on_error: false,
-							instructions: vec![],
-						},
-						DepositAsset { assets: Wild(All), max_assets, beneficiary },
-					],
-				}],
-			};
->>>>>>> aeba4a80
 			let weight =
 				T::Weigher::weight(&mut message).map_err(|()| Error::<T>::UnweighableMessage)?;
 			let outcome =
@@ -386,22 +348,16 @@
 		/// - `fee_asset_item`: The index into `assets` of the item which should be used to pay
 		///   fees.
 		#[pallet::weight({
-<<<<<<< HEAD
-			use sp_std::vec;
-			let mut message = Xcm(vec![
-				TransferReserveAsset { assets: assets.clone(), dest: *dest.clone(), xcm: Xcm(vec![]) }
-			]);
-			T::Weigher::weight(&mut message).map_or(Weight::max_value(), |w| 100_000_000 + w)
-=======
 			match ((*assets.clone()).try_into(), (*dest.clone()).try_into()) {
 				(Ok(assets), Ok(dest)) => {
-					let effects = sp_std::vec![];
-					let mut message = Xcm::TransferReserveAsset { assets, dest, effects };
+					use sp_std::vec;
+					let mut message = Xcm(vec![
+						TransferReserveAsset { assets, dest, xcm: Xcm(vec![]) }
+					]);
 					T::Weigher::weight(&mut message).map_or(Weight::max_value(), |w| 100_000_000 + w)
 				},
 				_ => Weight::max_value(),
 			}
->>>>>>> aeba4a80
 		})]
 		pub fn reserve_transfer_assets(
 			origin: OriginFor<T>,
@@ -430,28 +386,12 @@
 			let assets = assets.into();
 			let mut message = Xcm(vec![TransferReserveAsset {
 				assets,
-<<<<<<< HEAD
-				dest: *dest,
+				dest,
 				xcm: Xcm(vec![
 					BuyExecution { fees, weight_limit: Unlimited },
-					DepositAsset { assets: Wild(All), max_assets, beneficiary: *beneficiary },
+					DepositAsset { assets: Wild(All), max_assets, beneficiary },
 				]),
 			}]);
-=======
-				dest,
-				effects: vec![
-					BuyExecution {
-						fees,
-						// Zero weight for additional instructions/orders (since there are none to execute)
-						weight: 0,
-						debt: dest_weight, // covers this, `TransferReserveAsset` xcm, and `DepositAsset` order.
-						halt_on_error: false,
-						instructions: vec![],
-					},
-					DepositAsset { assets: Wild(All), max_assets, beneficiary },
-				],
-			};
->>>>>>> aeba4a80
 			let weight =
 				T::Weigher::weight(&mut message).map_err(|()| Error::<T>::UnweighableMessage)?;
 			let outcome =
@@ -474,11 +414,7 @@
 		#[pallet::weight(max_weight.saturating_add(100_000_000u64))]
 		pub fn execute(
 			origin: OriginFor<T>,
-<<<<<<< HEAD
-			message: Box<Xcm<<T as SysConfig>::Call>>,
-=======
-			message: Box<VersionedXcm<T::Call>>,
->>>>>>> aeba4a80
+			message: Box<VersionedXcm<<T as SysConfig>::Call>>,
 			max_weight: Weight,
 		) -> DispatchResult {
 			let origin_location = T::ExecuteXcmOrigin::ensure_origin(origin)?;
