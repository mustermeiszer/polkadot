--- conflicted
+++ resolved
@@ -389,105 +389,6 @@
 	/// 	(Here, 100).into(), (vec![0], 50).into(),
 	/// ]);
 	/// ```
-<<<<<<< HEAD
-	pub fn saturating_take<I>(&mut self, assets: I) -> Assets
-	where
-		I: IntoIterator<Item = MultiAsset>,
-	{
-		let mut result = Assets::default();
-		for asset in assets.into_iter() {
-			match asset {
-				MultiAsset::None => (),
-				MultiAsset::All => return self.swapped(Assets::default()),
-				MultiAsset::AllFungible => {
-					// Remove all fungible assets, and copy them into `result`.
-					let fungible = mem::replace(&mut self.fungible, Default::default());
-					fungible.into_iter().for_each(|(id, amount)| {
-						result.saturating_subsume_fungible(id, amount);
-					})
-				},
-				MultiAsset::AllNonFungible => {
-					// Remove all non-fungible assets, and copy them into `result`.
-					let non_fungible = mem::replace(&mut self.non_fungible, Default::default());
-					non_fungible.into_iter().for_each(|(class, instance)| {
-						result.saturating_subsume_non_fungible(class, instance);
-					});
-				},
-				x @ MultiAsset::AllAbstractFungible { .. } |
-				x @ MultiAsset::AllConcreteFungible { .. } => {
-					let id = match x {
-						MultiAsset::AllConcreteFungible { id } => AssetId::Concrete(id),
-						MultiAsset::AllAbstractFungible { id } => AssetId::Abstract(id),
-						_ => unreachable!(),
-					};
-					// At the end of this block, we will be left with only the non-matching fungibles.
-					let mut non_matching_fungibles = BTreeMap::<AssetId, u128>::new();
-					let fungible = mem::replace(&mut self.fungible, Default::default());
-					fungible.into_iter().for_each(|(iden, amount)| {
-						if iden == id {
-							result.saturating_subsume_fungible(iden, amount);
-						} else {
-							non_matching_fungibles.insert(iden, amount);
-						}
-					});
-					self.fungible = non_matching_fungibles;
-				},
-				x @ MultiAsset::AllAbstractNonFungible { .. } |
-				x @ MultiAsset::AllConcreteNonFungible { .. } => {
-					let class = match x {
-						MultiAsset::AllConcreteNonFungible { class } => AssetId::Concrete(class),
-						MultiAsset::AllAbstractNonFungible { class } => AssetId::Abstract(class),
-						_ => unreachable!(),
-					};
-					// At the end of this block, we will be left with only the non-matching non-fungibles.
-					let mut non_matching_non_fungibles =
-						BTreeSet::<(AssetId, AssetInstance)>::new();
-					let non_fungible = mem::replace(&mut self.non_fungible, Default::default());
-					non_fungible.into_iter().for_each(|(c, instance)| {
-						if class == c {
-							result.saturating_subsume_non_fungible(c, instance);
-						} else {
-							non_matching_non_fungibles.insert((c, instance));
-						}
-					});
-					self.non_fungible = non_matching_non_fungibles;
-				},
-				x @ MultiAsset::ConcreteFungible { .. } |
-				x @ MultiAsset::AbstractFungible { .. } => {
-					let (id, amount) = match x {
-						MultiAsset::ConcreteFungible { id, amount } =>
-							(AssetId::Concrete(id), amount),
-						MultiAsset::AbstractFungible { id, amount } =>
-							(AssetId::Abstract(id), amount),
-						_ => unreachable!(),
-					};
-					// remove the maximum possible up to id/amount from self, add the removed onto
-					// result
-					let maybe_value = self.fungible.get(&id);
-					if let Some(&e) = maybe_value {
-						if e > amount {
-							self.fungible.insert(id.clone(), e - amount);
-							result.saturating_subsume_fungible(id, amount);
-						} else {
-							self.fungible.remove(&id);
-							result.saturating_subsume_fungible(id, e.clone());
-						}
-					}
-				},
-				x @ MultiAsset::ConcreteNonFungible { .. } |
-				x @ MultiAsset::AbstractNonFungible { .. } => {
-					let (class, instance) = match x {
-						MultiAsset::ConcreteNonFungible { class, instance } =>
-							(AssetId::Concrete(class), instance),
-						MultiAsset::AbstractNonFungible { class, instance } =>
-							(AssetId::Abstract(class), instance),
-						_ => unreachable!(),
-					};
-					// remove the maximum possible up to id/amount from self, add the removed onto
-					// result
-					if let Some(entry) = self.non_fungible.take(&(class, instance)) {
-						result.non_fungible.insert(entry);
-=======
 	pub fn min(&self, mask: &MultiAssetFilter) -> Assets {
 		let mut masked = Assets::new();
 		match mask {
@@ -518,7 +419,6 @@
 								masked.subsume(id_instance.into());
 							}
 						},
->>>>>>> 8f0a57ab
 					}
 				},
 		}
